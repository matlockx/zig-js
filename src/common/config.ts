/**
 * Game settings as sent to the zig integration by the
 * integration wrapper frame (outer.html).
 */
export interface GameSettings {
    // Filename or URL of the inner frame. If not set, this defaults to "inner.html"
    readonly index?: string;

    // The aspect ratio of the game frame. Set this to -1 if the aspect is unknown
    // and the game's height could change during the game.
    readonly aspect: number;

    // Set to true if this is a legacy game. This should only be set if the
    // game was not developed with the zig-js library. I hope it is not a legacy game.
    readonly legacyGame?: boolean;

    // Set to true if the game should not have any overlay displayed.
    // This also implies purchaseInGame=true.e
    readonly chromeless?: boolean;

    // Set this to signal that the game will handle the purchase flow itself.
    // This might be because it will handle bet factors or quantity selection.
<<<<<<< HEAD
    readonly purchaseInGame?: boolean;
=======
    purchaseInGame?: boolean;

    // Set this to configure the in game clock.
    clockStyle?: ClockStyle | false;
}

export interface ClockStyle {
    verticalAlignment: 'top' | 'bottom';
    horizontalAlignment: 'left' | 'right';
    fontColor?: string;
    backgroundColor?: string;
>>>>>>> bfce2d3d
}

/**
 * The game config is send from the integration to the games outer.html
 * and proxied by the outer.html to the inner.html.
 */
export interface GameConfig {
    [x: string]: any;
    // the name of the game for use in api requests to buy a ticket
    readonly canonicalGameName: string;

    // set to true to enable overlay in the outer.html
    readonly overlay: boolean;

    // access token for remote game services.
    readonly remoteAccessToken?: string;

    // can be used as a redirect after purchasing a game via basket
    readonly basketPurchaseRedirect: string;

    // Set this to true to enable a test stage mode. Defaults to false
    // if not set.
    readonly isTestStage: boolean;

    // The users locale, e.g. en_GB, en_IE or de_DE.
    readonly locale: string;

    // The time zone that shall be used by the game. E.g. "Europe/Berlin".
    readonly timeZone: string;

    // The current time zone offset from UTC in millis.
    readonly timeZoneOffsetToUTCInMillis: number;

    // The offset between the clients time and the server time.
    // Add this to Date.now() to get the current server time.
    readonly clientTimeOffsetInMillis: number;
}

type SimpleGameConfig = Partial<GameConfig> & {
    // This is the only required field in a game config.
    // All other values will be filled with default values if not set.
    readonly canonicalGameName: string
};


/**
 * Get the config parameter from the current location parameter.
 */
export function parseGameConfigFromURL(url: string = location.href): GameConfig {
    const match = /[?#].*\bconfig=([a-zA-Z0-9+/]+=*)/.exec(url);
    if (match == null) {
        throw new Error('No config parameter found.');
    }

    const [, encoded] = match;
    const config = JSON.parse(atob(encoded)) as SimpleGameConfig;

    // noinspection SuspiciousTypeOfGuard
    if (typeof config.canonicalGameName !== 'string') {
        throw new Error('canonicalGameName not set in config.');
    }

    return Object.freeze(defaultsToGameConfig(config));
}

/**
 * Serializes a game config for use as an url parameter.
 */
export function serializeGameConfig(config: SimpleGameConfig): string {
    return btoa(JSON.stringify(config));
}

/**
 * Appends the config to the given url string
 */
export function appendGameConfigToURL(url: string, config: SimpleGameConfig): string {
    const hashHash = url.indexOf('#') !== -1;
    const divider = hashHash ? '&' : '#';
    const suffix = `config=${serializeGameConfig(config)}`;
    return url + divider + suffix;
}


function defaultsToGameConfig(config: SimpleGameConfig): GameConfig {
    const i18n = defaultInternationalization();

    return {
        canonicalGameName: config.canonicalGameName,
        remoteAccessToken: config.remoteAccessToken,

        basketPurchaseRedirect: config.basketPurchaseRedirect || '/basket',

        overlay: config.overlay || false,
        isTestStage: config.isTestStage || false,

        locale: config.locale || i18n.locale,
        timeZone: config.timeZone || i18n.timeZone,
        timeZoneOffsetToUTCInMillis: config.timeZoneOffsetToUTCInMillis || i18n.timeZoneOffsetToUTCInMillis,

        clientTimeOffsetInMillis: config.clientTimeOffsetInMillis || 0,
    };
}

interface I18N {
    locale: string;
    timeZone: string;
    timeZoneOffsetToUTCInMillis: number;
}

function defaultInternationalization(): I18N {
    return {
        locale: 'en_GB',
        timeZone: 'Europe/London',
        timeZoneOffsetToUTCInMillis: 0,
    };
}<|MERGE_RESOLUTION|>--- conflicted
+++ resolved
@@ -20,13 +20,10 @@
 
     // Set this to signal that the game will handle the purchase flow itself.
     // This might be because it will handle bet factors or quantity selection.
-<<<<<<< HEAD
     readonly purchaseInGame?: boolean;
-=======
-    purchaseInGame?: boolean;
 
     // Set this to configure the in game clock.
-    clockStyle?: ClockStyle | false;
+    readonly clockStyle?: ClockStyle | false;
 }
 
 export interface ClockStyle {
@@ -34,7 +31,6 @@
     horizontalAlignment: 'left' | 'right';
     fontColor?: string;
     backgroundColor?: string;
->>>>>>> bfce2d3d
 }
 
 /**
@@ -42,7 +38,6 @@
  * and proxied by the outer.html to the inner.html.
  */
 export interface GameConfig {
-    [x: string]: any;
     // the name of the game for use in api requests to buy a ticket
     readonly canonicalGameName: string;
 
